--- conflicted
+++ resolved
@@ -1,6 +1,2 @@
 # Define the version number
-<<<<<<< HEAD
-__version__ = "1.0.0-alpha.3"
-=======
-__version__ = "1.0.0-rc1"
->>>>>>> d7bbadaa
+__version__ = "1.0.0-rc1"